// Copyright 2025 ninja-to-soong authors
// SPDX-License-Identifier: Apache-2.0

use super::*;

const MESA_PYTHON_DEFAULT: &str = "mesa_python_default";

pub trait Mesa3dProject {
    fn get_name(&self) -> &'static str;
    fn get_subprojects_path(&self) -> String;
    fn create_package(
        &mut self,
        ctx: &Context,
        src_path: &Path,
        build_path: &Path,
        ndk_path: &Path,
        meson_generated: &str,
    ) -> Result<SoongPackage, String>;
    fn get_default_module(&self, package: &SoongPackage) -> Result<SoongModule, String>;
    fn get_raw_suffix(&self) -> String;
    fn extend_module(&self, target: &Path, module: SoongModule) -> Result<SoongModule, String>;
    fn asset_filter(&self, asset: &Path) -> bool;
    fn mesa_filter(&self, asset: &Path) -> bool {
        let str = path_to_string(asset);
        self.asset_filter(asset)
            && !str.contains("libdrm") // dependency
            && !str.starts_with("src/android_stub") // dependencies
            && !str.ends_with("git_sha1.h") // git
    }
}

impl<T> Project for T
where
    T: Mesa3dProject,
{
    fn get_name(&self) -> &'static str {
        self.get_name()
    }
    fn get_android_path(&self) -> Result<PathBuf, String> {
        Ok(Path::new("vendor/google/graphics").join(self.get_name()))
    }
    fn generate_package(
        &mut self,
        ctx: &Context,
        _projects_map: &ProjectsMap,
    ) -> Result<String, String> {
        let src_path = ctx.get_android_path(self)?;
        let ndk_path = get_ndk_path(ctx)?;
        let build_path = ctx.get_temp_path(Path::new(self.get_name()))?;
        let mesa_clc_build_path =
            ctx.get_temp_path(&Path::new("mesa_clc").join(self.get_name()))?;
        let script_path = ctx.get_script_path(self);

        let mesa_clc_path = if !ctx.skip_build {
            execute_cmd!(
                "bash",
                [
                    &path_to_string(script_path.join("build_mesa_clc.sh")),
                    &path_to_string(&src_path),
                    &path_to_string(&mesa_clc_build_path)
                ]
            )?;
            mesa_clc_build_path.join("bin")
        } else {
            script_path.clone()
        };

        if !ctx.skip_gen_ninja {
            execute_cmd!(
                "bash",
                [
                    &path_to_string(script_path.join("gen-ninja.sh")),
                    &path_to_string(&src_path),
                    &path_to_string(&build_path),
                    &path_to_string(mesa_clc_path),
                    &path_to_string(&ndk_path)
                ]
            )?;
        }

        const MESON_GENERATED: &str = "meson_generated";
        let mut package =
            self.create_package(ctx, &src_path, &build_path, &ndk_path, MESON_GENERATED)?;

        let gen_deps = package
            .get_dep_gen_assets()
            .into_iter()
            .filter(|include| !include.starts_with("subprojects"))
            .collect();

        common::ninja_build(&build_path, &gen_deps, ctx)?;
        // Clean libdrm and expat to prevent Soong from parsing blueprints that 
        // came with it
        if !ctx.skip_gen_ninja {
            for libname in ["libdrm", "expat"] {
                execute_cmd!(
                    "git",
                    [
                        "-C",
                        &path_to_string(&src_path),
                        "clean",
                        "-xfd",
                        format!("subprojects/{}*", libname).as_str()
                    ]
                )?;
            }
        }

        package.filter_gen_deps(MESON_GENERATED, &gen_deps)?;
        common::copy_gen_deps(gen_deps, MESON_GENERATED, &build_path, ctx, self)?;

        let default_module = self.get_default_module(&package)?;

        package
            .add_module(default_module)
            .add_raw_suffix(
                &(self.get_raw_suffix()
                    + &format!(
                        r#"
python_defaults {{
    name: "{MESA_PYTHON_DEFAULT}",
    libs: [
        "mako",
        "pyyaml",
    ],
}}
"#
                    )),
            )
            .add_raw_prefix(
                r#"
soong_namespace {
}
"#,
            )
            .print(ctx)
    }

    fn extend_module(&self, target: &Path, module: SoongModule) -> Result<SoongModule, String> {
        self.extend_module(target, module)
    }
    fn extend_custom_command(
        &self,
        target: &Path,
        mut module: SoongModule,
    ) -> Result<SoongModule, String> {
        if let Some(prop) = module.get_prop("out") {
            match prop.get_prop() {
                SoongProp::VecStr(mut outs) => {
                    if outs.len() == 1 && file_ext(Path::new(&outs[0])).starts_with("h") {
                        let mut target = target.parent().unwrap();
                        let mut cmd_suffix = String::new();
                        while !target.ends_with("src") {
                            let prefix = file_name(&target);
                            target = target.parent().unwrap();
                            let prev_out = outs.last().unwrap();
                            let new_out = path_to_string(Path::new(&prefix).join(prev_out));
                            cmd_suffix = cmd_suffix
                                + "; cp $(location "
                                + prev_out
                                + ") $(location "
                                + &new_out
                                + ")";
                            outs.push(new_out);
                        }
                        module.update_prop("out", |_| Ok(SoongProp::VecStr(outs.clone())))?;
                        module.update_prop("cmd", |prop| {
                            match prop {
                                SoongProp::Str(cmd) => {
                                    return Ok(SoongProp::Str(
                                        cmd.replace(
                                            "$(out)",
                                            &(String::from("$(location ") + &outs[0] + ")"),
                                        ) + &cmd_suffix,
                                    ));
                                }
                                _ => (),
                            }
                            return Ok(prop);
                        })?;
                    }
                }
                _ => (),
            }
        }
        Ok(module.add_prop("vendor_available", SoongProp::Bool(true)))
    }
    fn extend_python_binary_host(
        &self,
        _python_binary_path: &Path,
        module: SoongModule,
    ) -> Result<SoongModule, String> {
        Ok(module.add_prop(
            "defaults",
            SoongProp::VecStr(vec![String::from(MESA_PYTHON_DEFAULT)]),
        ))
    }

    fn map_cmd_output(&self, output: &Path) -> Option<String> {
        Some(file_name(output))
    }
    fn map_lib(&self, library: &Path) -> Option<PathBuf> {
        if library.starts_with("src/android_stub")
            || (!library.starts_with("src") && !library.starts_with("subprojects/perfetto"))
        {
            Some(PathBuf::from(file_stem(library)))
        } else {
            None
        }
    }

    fn filter_cflag(&self, cflag: &str) -> bool {
        cflag == "-mclflushopt"
    }
    fn filter_include(&self, include: &Path) -> bool {
        !path_to_string(include).contains(&self.get_subprojects_path())
    }
    fn filter_link_flag(&self, flag: &str) -> bool {
        flag == "-Wl,--build-id=sha1"
    }
    fn filter_gen_header(&self, header: &Path) -> bool {
        self.mesa_filter(header)
    }
    fn filter_gen_source(&self, source: &Path) -> bool {
        self.mesa_filter(source)
    }
    fn filter_target(&self, target: &Path) -> bool {
<<<<<<< HEAD
        self.mesa_filter(target)
=======
        let file_name = file_name(target);
        !file_name.ends_with(".o")
            && !file_name.ends_with(".def")
            && !file_name.contains("libdrm")
            && !file_name.contains("expat")
            && !target.starts_with("src/android_stub")
>>>>>>> e911a2f4
    }
}<|MERGE_RESOLUTION|>--- conflicted
+++ resolved
@@ -24,6 +24,7 @@
         let str = path_to_string(asset);
         self.asset_filter(asset)
             && !str.contains("libdrm") // dependency
+            && !str.contains("expat") // dependency
             && !str.starts_with("src/android_stub") // dependencies
             && !str.ends_with("git_sha1.h") // git
     }
@@ -225,15 +226,6 @@
         self.mesa_filter(source)
     }
     fn filter_target(&self, target: &Path) -> bool {
-<<<<<<< HEAD
         self.mesa_filter(target)
-=======
-        let file_name = file_name(target);
-        !file_name.ends_with(".o")
-            && !file_name.ends_with(".def")
-            && !file_name.contains("libdrm")
-            && !file_name.contains("expat")
-            && !target.starts_with("src/android_stub")
->>>>>>> e911a2f4
     }
 }